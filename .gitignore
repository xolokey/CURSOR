--- conflicted
+++ resolved
@@ -43,14 +43,6 @@
 *.seed
 *.pid.lock
 
-<<<<<<< HEAD
-<<<<<<< Current (Your changes)
-# typescript
-*.tsbuildinfo
-next-env.d.ts
-=======
-=======
->>>>>>> 2214beaa
 # Coverage directory used by tools like istanbul
 coverage/
 *.lcov
@@ -99,9 +91,4 @@
 .tern-port
 
 # Stores VSCode versions used for testing VSCode extensions
-<<<<<<< HEAD
-.vscode-test
->>>>>>> Incoming (Background Agent changes)
-=======
-.vscode-test
->>>>>>> 2214beaa
+.vscode-test