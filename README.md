--- conflicted
+++ resolved
@@ -97,11 +97,7 @@
 - `npm run build` - Compile TypeScript to JavaScript
 - `npm run dev` - Run the example with ts-node
 - `npm start` - Run the compiled example
-<<<<<<< HEAD
-- `npm test` - Run tests (when implemented)
-=======
 - `npm test` - Run comprehensive test suite
->>>>>>> 2214beaa
 - `npm run lint` - Lint the code
 
 ## Architecture
