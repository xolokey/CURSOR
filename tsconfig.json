{
  "compilerOptions": {
    "target": "ES2020",
    "lib": ["ES2020"],
    "module": "commonjs",
    "declaration": true,
    "outDir": "./dist",
    "rootDir": "./",
    "strict": true,
    "esModuleInterop": true,
    "skipLibCheck": true,
    "forceConsistentCasingInFileNames": true,
    "resolveJsonModule": true,
    "moduleResolution": "node",
    "allowSyntheticDefaultImports": true,
    "experimentalDecorators": true,
    "emitDecoratorMetadata": true,
    "noImplicitAny": true,
    "noImplicitReturns": true,
    "noImplicitThis": true,
    "noUnusedLocals": true,
    "noUnusedParameters": true,
    "exactOptionalPropertyTypes": true,
    "noImplicitOverride": true,
    "noPropertyAccessFromIndexSignature": true,
    "noUncheckedIndexedAccess": true
  },
<<<<<<< HEAD
<<<<<<< Current (Your changes)
  "include": ["next-env.d.ts", "**/*.ts", "**/*.tsx", ".next/types/**/*.ts"],
  "exclude": ["node_modules"]
}
=======
=======
>>>>>>> 2214beaa
  "include": [
    "*.ts"
  ],
  "exclude": [
    "node_modules",
    "dist"
  ]
<<<<<<< HEAD
}
>>>>>>> Incoming (Background Agent changes)
=======
}
>>>>>>> 2214beaa
<|MERGE_RESOLUTION|>--- conflicted
+++ resolved
@@ -25,14 +25,6 @@
     "noPropertyAccessFromIndexSignature": true,
     "noUncheckedIndexedAccess": true
   },
-<<<<<<< HEAD
-<<<<<<< Current (Your changes)
-  "include": ["next-env.d.ts", "**/*.ts", "**/*.tsx", ".next/types/**/*.ts"],
-  "exclude": ["node_modules"]
-}
-=======
-=======
->>>>>>> 2214beaa
   "include": [
     "*.ts"
   ],
@@ -40,9 +32,4 @@
     "node_modules",
     "dist"
   ]
-<<<<<<< HEAD
-}
->>>>>>> Incoming (Background Agent changes)
-=======
-}
->>>>>>> 2214beaa
+}